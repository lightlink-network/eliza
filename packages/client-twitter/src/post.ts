import { Tweet } from "agent-twitter-client";
import {
    composeContext,
    generateText,
    getEmbeddingZeroVector,
    IAgentRuntime,
    ModelClass,
    stringToUuid,
    parseBooleanFromText,
} from "@elizaos/core";
import { elizaLogger } from "@elizaos/core";
import { ClientBase } from "./base.ts";
import { postActionResponseFooter } from "@elizaos/core";
import { generateTweetActions } from "@elizaos/core";
import { IImageDescriptionService, ServiceType } from "@elizaos/core";
import { buildConversationThread } from "./utils.ts";
import { twitterMessageHandlerTemplate } from "./interactions.ts";
import { DEFAULT_MAX_TWEET_LENGTH } from "./environment.ts";

const twitterPostTemplate = `
# Areas of Expertise
{{knowledge}}

# About {{agentName}} (@{{twitterUserName}}):
{{bio}}
{{lore}}
{{topics}}

{{providers}}

{{characterPostExamples}}

{{postDirections}}

# Task: Generate a post in the voice and style and perspective of {{agentName}} @{{twitterUserName}}.
Write a post that is {{adjective}} about {{topic}} (without mentioning {{topic}} directly), from the perspective of {{agentName}}. Do not add commentary or acknowledge this request, just write the post.
Your response should be 1, 2, or 3 sentences (choose the length at random).
Your response should not contain any questions. Brief, concise statements only. The total character count MUST be less than {{maxTweetLength}}. No emojis. Use \\n\\n (double spaces) between statements if there are multiple statements in your response.`;

export const twitterActionTemplate =
    `
# INSTRUCTIONS: Determine actions for {{agentName}} (@{{twitterUserName}}) based on:
{{bio}}
{{postDirections}}

Guidelines:
- Highly selective engagement
- Direct mentions are priority
- Skip: low-effort content, off-topic, repetitive

Actions (respond only with tags):
[LIKE] - Resonates with interests (9.5/10)
[RETWEET] - Perfect character alignment (9/10)
[QUOTE] - Can add unique value (8/10)
[REPLY] - Memetic opportunity (9/10)

Tweet:
{{currentTweet}}

# Respond with qualifying action tags only.` + postActionResponseFooter;

/**
 * Truncate text to fit within the Twitter character limit, ensuring it ends at a complete sentence.
 */
function truncateToCompleteSentence(
    text: string,
    maxTweetLength: number
): string {
    if (text.length <= maxTweetLength) {
        return text;
    }

    // Attempt to truncate at the last period within the limit
    const truncatedAtPeriod = text.slice(
        0,
        text.lastIndexOf(".", maxTweetLength) + 1
    );
    if (truncatedAtPeriod.trim().length > 0) {
        return truncatedAtPeriod.trim();
    }

    // If no period is found, truncate to the nearest whitespace
    const truncatedAtSpace = text.slice(
        0,
        text.lastIndexOf(" ", maxTweetLength)
    );
    if (truncatedAtSpace.trim().length > 0) {
        return truncatedAtSpace.trim() + "...";
    }

    // Fallback: Hard truncate and add ellipsis
    return text.slice(0, maxTweetLength - 3).trim() + "...";
}

export class TwitterPostClient {
    client: ClientBase;
    runtime: IAgentRuntime;
    twitterUsername: string;
    private isProcessing: boolean = false;
    private lastProcessTime: number = 0;
    private stopProcessingActions: boolean = false;
    private isDryRun: boolean;

    constructor(client: ClientBase, runtime: IAgentRuntime) {
        this.client = client;
        this.runtime = runtime;
        this.twitterUsername = runtime.getSetting("TWITTER_USERNAME");
        this.isDryRun = parseBooleanFromText(
            runtime.getSetting("TWITTER_DRY_RUN") ?? "false"
        );

        // Log configuration on initialization
        elizaLogger.log("Twitter Client Configuration:");
        elizaLogger.log(`- Username: ${this.twitterUsername}`);
        elizaLogger.log(
            `- Dry Run Mode: ${this.isDryRun ? "enabled" : "disabled"}`
        );
        elizaLogger.log(
            `- Post Interval: ${runtime.getSetting("POST_INTERVAL_MIN") || "90"}-${runtime.getSetting("POST_INTERVAL_MAX") || "180"} minutes`
        );
        elizaLogger.log(
            `- Action Processing: ${parseBooleanFromText(runtime.getSetting("ENABLE_ACTION_PROCESSING") ?? "false") ? "enabled" : "disabled"}`
        );
        elizaLogger.log(
            `- Action Interval: ${(parseInt(runtime.getSetting("ACTION_INTERVAL") ?? "300000") / 1000).toFixed(0)} seconds`
        );
        elizaLogger.log(
            `- Post Immediately: ${parseBooleanFromText(runtime.getSetting("POST_IMMEDIATELY") ?? "false") ? "enabled" : "disabled"}`
        );
        elizaLogger.log(
            `- Search Enabled: ${parseBooleanFromText(runtime.getSetting("TWITTER_SEARCH_ENABLE") ?? "false") ? "enabled" : "disabled"}`
        );

        const targetUsers = runtime.getSetting("TWITTER_TARGET_USERS");
        if (targetUsers) {
            elizaLogger.log(`- Target Users: ${targetUsers}`);
        }

        if (this.isDryRun) {
            elizaLogger.log(
                "Twitter client initialized in dry run mode - no actual tweets will be posted"
            );
        }
    }

    async start(postImmediately: boolean = false) {
        if (!this.client.profile) {
            await this.client.init();
        }

        const generateNewTweetLoop = async () => {
            const lastPost = await this.runtime.cacheManager.get<{
                timestamp: number;
            }>("twitter/" + this.twitterUsername + "/lastPost");

            const lastPostTimestamp = lastPost?.timestamp ?? 0;
            const minMinutes =
                parseInt(this.runtime.getSetting("POST_INTERVAL_MIN")) || 90;
            const maxMinutes =
                parseInt(this.runtime.getSetting("POST_INTERVAL_MAX")) || 180;
            const randomMinutes =
                Math.floor(Math.random() * (maxMinutes - minMinutes + 1)) +
                minMinutes;
            const delay = randomMinutes * 60 * 1000;

            if (Date.now() > lastPostTimestamp + delay) {
                await this.generateNewTweet();
            }

            setTimeout(() => {
                generateNewTweetLoop(); // Set up next iteration
            }, delay);

            elizaLogger.log(`Next tweet scheduled in ${randomMinutes} minutes`);
        };

        const processActionsLoop = async () => {
            const actionInterval =
                parseInt(this.runtime.getSetting("ACTION_INTERVAL")) || 300000; // Default to 5 minutes

            while (!this.stopProcessingActions) {
                try {
                    const results = await this.processTweetActions();
                    if (results) {
                        elizaLogger.log(`Processed ${results.length} tweets`);
                        elizaLogger.log(
                            `Next action processing scheduled in ${actionInterval / 1000} seconds`
                        );
                        // Wait for the full interval before next processing
                        await new Promise((resolve) =>
                            setTimeout(resolve, actionInterval)
                        );
                    }
                } catch (error) {
                    elizaLogger.error(
                        "Error in action processing loop:",
                        error
                    );
                    // Add exponential backoff on error
                    await new Promise((resolve) => setTimeout(resolve, 30000)); // Wait 30s on error
                }
            }
        };

        if (
            this.runtime.getSetting("POST_IMMEDIATELY") != null &&
            this.runtime.getSetting("POST_IMMEDIATELY") !== ""
        ) {
            // Retrieve setting, default to false if not set or if the value is not "true"
<<<<<<< HEAD
            postImmediately = this.runtime.getSetting("POST_IMMEDIATELY") === "true" || false;

=======
            postImmediately =
                this.runtime.getSetting("POST_IMMEDIATELY") === "true" || false;
>>>>>>> 339ccc70
        }

        if (postImmediately) {
            await this.generateNewTweet();
        }
<<<<<<< HEAD

        // Add check for ENABLE_ACTION_PROCESSING before starting the loop
        const enableActionProcessing =
            this.runtime.getSetting("ENABLE_ACTION_PROCESSING") === "true" || false;
=======

        // Only start tweet generation loop if not in dry run mode
        if (!this.isDryRun) {
            generateNewTweetLoop();
            elizaLogger.log("Tweet generation loop started");
        } else {
            elizaLogger.log("Tweet generation loop disabled (dry run mode)");
        }

        // Add check for ENABLE_ACTION_PROCESSING before starting the loop
        const enableActionProcessing = parseBooleanFromText(
            this.runtime.getSetting("ENABLE_ACTION_PROCESSING") ?? "false"
        );
>>>>>>> 339ccc70

        if (enableActionProcessing && !this.isDryRun) {
            processActionsLoop().catch((error) => {
                elizaLogger.error(
                    "Fatal error in process actions loop:",
                    error
                );
            });
        } else {
            if (this.isDryRun) {
                elizaLogger.log(
                    "Action processing loop disabled (dry run mode)"
                );
            } else {
                elizaLogger.log(
                    "Action processing loop disabled by configuration"
                );
            }
        }
<<<<<<< HEAD
        
        generateNewTweetLoop();
    }

    constructor(client: ClientBase, runtime: IAgentRuntime) {
        this.client = client;
        this.runtime = runtime;
        this.twitterUsername = runtime.getSetting("TWITTER_USERNAME");
=======
>>>>>>> 339ccc70
    }

    /**
     * Generates and posts a new tweet. If isDryRun is true, only logs what would have been posted.
     */
    private async generateNewTweet() {
        elizaLogger.log("Generating new tweet");

        try {
            const roomId = stringToUuid(
                "twitter_generate_room-" + this.client.profile.username
            );
            await this.runtime.ensureUserExists(
                this.runtime.agentId,
                this.client.profile.username,
                this.runtime.character.name,
                "twitter"
            );

            const topics = this.runtime.character.topics.join(", ");

            const state = await this.runtime.composeState(
                {
                    userId: this.runtime.agentId,
                    roomId: roomId,
                    agentId: this.runtime.agentId,
                    content: {
                        text: topics || "",
                        action: "TWEET",
                    },
                },
                {
                    twitterUserName: this.client.profile.username,
                }
            );

            const context = composeContext({
                state,
                template:
                    this.runtime.character.templates?.twitterPostTemplate ||
                    twitterPostTemplate,
            });

            elizaLogger.debug("generate post prompt:\n" + context);

            const newTweetContent = await generateText({
                runtime: this.runtime,
                context,
                modelClass: ModelClass.SMALL,
            });

            // First attempt to clean content
            let cleanedContent = "";

            // Try parsing as JSON first
            try {
                const parsedResponse = JSON.parse(newTweetContent);
                if (parsedResponse.text) {
                    cleanedContent = parsedResponse.text;
                } else if (typeof parsedResponse === "string") {
                    cleanedContent = parsedResponse;
                }
            } catch (error) {
                error.linted = true; // make linter happy since catch needs a variable
                // If not JSON, clean the raw content
                cleanedContent = newTweetContent
                    .replace(/^\s*{?\s*"text":\s*"|"\s*}?\s*$/g, "") // Remove JSON-like wrapper
                    .replace(/^['"](.*)['"]$/g, "$1") // Remove quotes
                    .replace(/\\"/g, '"') // Unescape quotes
                    .replace(/\\n/g, "\n") // Unescape newlines
                    .trim();
            }

            if (!cleanedContent) {
                elizaLogger.error(
                    "Failed to extract valid content from response:",
                    {
                        rawResponse: newTweetContent,
                        attempted: "JSON parsing",
                    }
                );
                return;
            }

            // Use the helper function to truncate to complete sentence
            const content = truncateToCompleteSentence(
                cleanedContent,
                parseInt(this.runtime.getSetting("MAX_TWEET_LENGTH")) ||
                    DEFAULT_MAX_TWEET_LENGTH
            );

            const removeQuotes = (str: string) =>
                str.replace(/^['"](.*)['"]$/, "$1");

            const fixNewLines = (str: string) => str.replaceAll(/\\n/g, "\n");

            // Final cleaning
            cleanedContent = removeQuotes(fixNewLines(content));

            if (this.isDryRun) {
                elizaLogger.info(
                    `Dry run: would have posted tweet: ${cleanedContent}`
                );
                return;
            }

            try {
                elizaLogger.log(`Posting new tweet:\n ${cleanedContent}`);

                const result = await this.client.requestQueue.add(
                    async () =>
                        await this.client.twitterClient.sendTweet(
                            cleanedContent
                        )
                );
                const body = await result.json();
                if (!body?.data?.create_tweet?.tweet_results?.result) {
                    console.error("Error sending tweet; Bad response:", body);
                    return;
                }
                const tweetResult = body.data.create_tweet.tweet_results.result;

                const tweet = {
                    id: tweetResult.rest_id,
                    name: this.client.profile.screenName,
                    username: this.client.profile.username,
                    text: tweetResult.legacy.full_text,
                    conversationId: tweetResult.legacy.conversation_id_str,
                    createdAt: tweetResult.legacy.created_at,
                    timestamp: new Date(
                        tweetResult.legacy.created_at
                    ).getTime(),
                    userId: this.client.profile.id,
                    inReplyToStatusId:
                        tweetResult.legacy.in_reply_to_status_id_str,
                    permanentUrl: `https://twitter.com/${this.twitterUsername}/status/${tweetResult.rest_id}`,
                    hashtags: [],
                    mentions: [],
                    photos: [],
                    thread: [],
                    urls: [],
                    videos: [],
                } as Tweet;

                await this.runtime.cacheManager.set(
                    `twitter/${this.client.profile.username}/lastPost`,
                    {
                        id: tweet.id,
                        timestamp: Date.now(),
                    }
                );

                await this.client.cacheTweet(tweet);

                elizaLogger.log(`Tweet posted:\n ${tweet.permanentUrl}`);

                await this.runtime.ensureRoomExists(roomId);
                await this.runtime.ensureParticipantInRoom(
                    this.runtime.agentId,
                    roomId
                );

                await this.runtime.messageManager.createMemory({
                    id: stringToUuid(tweet.id + "-" + this.runtime.agentId),
                    userId: this.runtime.agentId,
                    agentId: this.runtime.agentId,
                    content: {
                        text: newTweetContent.trim(),
                        url: tweet.permanentUrl,
                        source: "twitter",
                    },
                    roomId,
                    embedding: getEmbeddingZeroVector(),
                    createdAt: tweet.timestamp,
                });
            } catch (error) {
                elizaLogger.error("Error sending tweet:", error);
            }
        } catch (error) {
            elizaLogger.error("Error generating new tweet:", error);
        }
    }

    private async generateTweetContent(
        tweetState: any,
        options?: {
            template?: string;
            context?: string;
        }
    ): Promise<string> {
        const context = composeContext({
            state: tweetState,
            template:
                options?.template ||
                this.runtime.character.templates?.twitterPostTemplate ||
                twitterPostTemplate,
        });

        const response = await generateText({
            runtime: this.runtime,
            context: options?.context || context,
            modelClass: ModelClass.SMALL,
        });
        elizaLogger.debug("generate tweet content response:\n" + response);

        // First clean up any markdown and newlines
        const cleanedResponse = response
            .replace(/```json\s*/g, "") // Remove ```json
            .replace(/```\s*/g, "") // Remove any remaining ```
            .replaceAll(/\\n/g, "\n")
            .trim();

        // Try to parse as JSON first
        try {
            const jsonResponse = JSON.parse(cleanedResponse);
            if (jsonResponse.text) {
                return this.trimTweetLength(jsonResponse.text);
            }
            if (typeof jsonResponse === "object") {
                const possibleContent =
                    jsonResponse.content ||
                    jsonResponse.message ||
                    jsonResponse.response;
                if (possibleContent) {
                    return this.trimTweetLength(possibleContent);
                }
            }
        } catch (error) {
            error.linted = true; // make linter happy since catch needs a variable

            // If JSON parsing fails, treat as plain text
            elizaLogger.debug("Response is not JSON, treating as plain text");
        }

        // If not JSON or no valid content found, clean the raw text
        return this.trimTweetLength(cleanedResponse);
    }

    // Helper method to ensure tweet length compliance
    private trimTweetLength(text: string, maxLength: number = 280): string {
        if (text.length <= maxLength) return text;

        // Try to cut at last sentence
        const lastSentence = text.slice(0, maxLength).lastIndexOf(".");
        if (lastSentence > 0) {
            return text.slice(0, lastSentence + 1).trim();
        }

        // Fallback to word boundary
        return (
            text.slice(0, text.lastIndexOf(" ", maxLength - 3)).trim() + "..."
        );
    }

    /**
     * Processes tweet actions (likes, retweets, quotes, replies). If isDryRun is true,
     * only simulates and logs actions without making API calls.
     */
    private async processTweetActions() {
        if (this.isProcessing) {
            elizaLogger.log("Already processing tweet actions, skipping");
            return null;
        }

        try {
            this.isProcessing = true;
            this.lastProcessTime = Date.now();

            elizaLogger.log("Processing tweet actions");

            if (this.isDryRun) {
                elizaLogger.log("Dry run mode: simulating tweet actions");
                return [];
            }

            await this.runtime.ensureUserExists(
                this.runtime.agentId,
                this.twitterUsername,
                this.runtime.character.name,
                "twitter"
            );

            const homeTimeline = await this.client.fetchTimelineForActions(15);
            const results = [];

            for (const tweet of homeTimeline) {
                try {
                    // Skip if we've already processed this tweet
                    const memory =
                        await this.runtime.messageManager.getMemoryById(
                            stringToUuid(tweet.id + "-" + this.runtime.agentId)
                        );
                    if (memory) {
                        elizaLogger.log(
                            `Already processed tweet ID: ${tweet.id}`
                        );
                        continue;
                    }

                    const roomId = stringToUuid(
                        tweet.conversationId + "-" + this.runtime.agentId
                    );

                    const tweetState = await this.runtime.composeState(
                        {
                            userId: this.runtime.agentId,
                            roomId,
                            agentId: this.runtime.agentId,
                            content: { text: "", action: "" },
                        },
                        {
                            twitterUserName: this.twitterUsername,
                            currentTweet: `ID: ${tweet.id}\nFrom: ${tweet.name} (@${tweet.username})\nText: ${tweet.text}`,
                        }
                    );

                    const actionContext = composeContext({
                        state: tweetState,
                        template:
                            this.runtime.character.templates
                                ?.twitterActionTemplate ||
                            twitterActionTemplate,
                    });

                    const actionResponse = await generateTweetActions({
                        runtime: this.runtime,
                        context: actionContext,
                        modelClass: ModelClass.SMALL,
                    });

                    if (!actionResponse) {
                        elizaLogger.log(
                            `No valid actions generated for tweet ${tweet.id}`
                        );
                        continue;
                    }

                    const executedActions: string[] = [];

                    // Execute actions
                    if (actionResponse.like) {
                        try {
                            if (this.isDryRun) {
                                elizaLogger.info(
                                    `Dry run: would have liked tweet ${tweet.id}`
                                );
                                executedActions.push("like (dry run)");
                            } else {
                                await this.client.twitterClient.likeTweet(
                                    tweet.id
                                );
                                executedActions.push("like");
                                elizaLogger.log(`Liked tweet ${tweet.id}`);
                            }
                        } catch (error) {
                            elizaLogger.error(
                                `Error liking tweet ${tweet.id}:`,
                                error
                            );
                        }
                    }

                    if (actionResponse.retweet) {
                        try {
                            if (this.isDryRun) {
                                elizaLogger.info(
                                    `Dry run: would have retweeted tweet ${tweet.id}`
                                );
                                executedActions.push("retweet (dry run)");
                            } else {
                                await this.client.twitterClient.retweet(
                                    tweet.id
                                );
                                executedActions.push("retweet");
                                elizaLogger.log(`Retweeted tweet ${tweet.id}`);
                            }
                        } catch (error) {
                            elizaLogger.error(
                                `Error retweeting tweet ${tweet.id}:`,
                                error
                            );
                        }
                    }

                    if (actionResponse.quote) {
                        try {
                            // Check for dry run mode
                            if (this.isDryRun) {
                                elizaLogger.info(
                                    `Dry run: would have posted quote tweet for ${tweet.id}`
                                );
                                executedActions.push("quote (dry run)");
                                continue;
                            }

                            // Build conversation thread for context
                            const thread = await buildConversationThread(
                                tweet,
                                this.client
                            );
                            const formattedConversation = thread
                                .map(
                                    (t) =>
                                        `@${t.username} (${new Date(t.timestamp * 1000).toLocaleString()}): ${t.text}`
                                )
                                .join("\n\n");

                            // Generate image descriptions if present
                            const imageDescriptions = [];
                            if (tweet.photos?.length > 0) {
                                elizaLogger.log(
                                    "Processing images in tweet for context"
                                );
                                for (const photo of tweet.photos) {
                                    const description = await this.runtime
                                        .getService<IImageDescriptionService>(
                                            ServiceType.IMAGE_DESCRIPTION
                                        )
                                        .describeImage(photo.url);
                                    imageDescriptions.push(description);
                                }
                            }

                            // Handle quoted tweet if present
                            let quotedContent = "";
                            if (tweet.quotedStatusId) {
                                try {
                                    const quotedTweet =
                                        await this.client.twitterClient.getTweet(
                                            tweet.quotedStatusId
                                        );
                                    if (quotedTweet) {
                                        quotedContent = `\nQuoted Tweet from @${quotedTweet.username}:\n${quotedTweet.text}`;
                                    }
                                } catch (error) {
                                    elizaLogger.error(
                                        "Error fetching quoted tweet:",
                                        error
                                    );
                                }
                            }

                            // Compose rich state with all context
                            const enrichedState =
                                await this.runtime.composeState(
                                    {
                                        userId: this.runtime.agentId,
                                        roomId: stringToUuid(
                                            tweet.conversationId +
                                                "-" +
                                                this.runtime.agentId
                                        ),
                                        agentId: this.runtime.agentId,
                                        content: {
                                            text: tweet.text,
                                            action: "QUOTE",
                                        },
                                    },
                                    {
                                        twitterUserName: this.twitterUsername,
                                        currentPost: `From @${tweet.username}: ${tweet.text}`,
                                        formattedConversation,
                                        imageContext:
                                            imageDescriptions.length > 0
                                                ? `\nImages in Tweet:\n${imageDescriptions.map((desc, i) => `Image ${i + 1}: ${desc}`).join("\n")}`
                                                : "",
                                        quotedContent,
                                    }
                                );

                            const quoteContent =
                                await this.generateTweetContent(enrichedState, {
                                    template:
                                        this.runtime.character.templates
                                            ?.twitterMessageHandlerTemplate ||
                                        twitterMessageHandlerTemplate,
                                });

                            if (!quoteContent) {
                                elizaLogger.error(
                                    "Failed to generate valid quote tweet content"
                                );
                                return;
                            }

                            elizaLogger.log(
                                "Generated quote tweet content:",
                                quoteContent
                            );

                            // Send the tweet through request queue
                            const result = await this.client.requestQueue.add(
                                async () =>
                                    await this.client.twitterClient.sendQuoteTweet(
                                        quoteContent,
                                        tweet.id
                                    )
                            );

                            const body = await result.json();

                            if (
                                body?.data?.create_tweet?.tweet_results?.result
                            ) {
                                elizaLogger.log(
                                    "Successfully posted quote tweet"
                                );
                                executedActions.push("quote");

                                // Cache generation context for debugging
                                await this.runtime.cacheManager.set(
                                    `twitter/quote_generation_${tweet.id}.txt`,
                                    `Context:\n${enrichedState}\n\nGenerated Quote:\n${quoteContent}`
                                );
                            } else {
                                elizaLogger.error(
                                    "Quote tweet creation failed:",
                                    body
                                );
                            }
                        } catch (error) {
                            elizaLogger.error(
                                "Error in quote tweet generation:",
                                error
                            );
                        }
                    }

                    if (actionResponse.reply) {
                        try {
                            await this.handleTextOnlyReply(
                                tweet,
                                tweetState,
                                executedActions
                            );
                        } catch (error) {
                            elizaLogger.error(
                                `Error replying to tweet ${tweet.id}:`,
                                error
                            );
                        }
                    }

                    // Add these checks before creating memory
                    await this.runtime.ensureRoomExists(roomId);
                    await this.runtime.ensureUserExists(
                        stringToUuid(tweet.userId),
                        tweet.username,
                        tweet.name,
                        "twitter"
                    );
                    await this.runtime.ensureParticipantInRoom(
                        this.runtime.agentId,
                        roomId
                    );

                    // Then create the memory
                    await this.runtime.messageManager.createMemory({
                        id: stringToUuid(tweet.id + "-" + this.runtime.agentId),
                        userId: stringToUuid(tweet.userId),
                        content: {
                            text: tweet.text,
                            url: tweet.permanentUrl,
                            source: "twitter",
                            action: executedActions.join(","),
                        },
                        agentId: this.runtime.agentId,
                        roomId,
                        embedding: getEmbeddingZeroVector(),
                        createdAt: tweet.timestamp * 1000,
                    });

                    results.push({
                        tweetId: tweet.id,
                        parsedActions: actionResponse,
                        executedActions,
                    });
                } catch (error) {
                    elizaLogger.error(
                        `Error processing tweet ${tweet.id}:`,
                        error
                    );
                    continue;
                }
            }

            return results; // Return results array to indicate completion
        } catch (error) {
            elizaLogger.error("Error in processTweetActions:", error);
            throw error;
        } finally {
            this.isProcessing = false;
        }
    }

    /**
     * Handles text-only replies to tweets. If isDryRun is true, only logs what would
     * have been replied without making API calls.
     */
    private async handleTextOnlyReply(
        tweet: Tweet,
        tweetState: any,
        executedActions: string[]
    ) {
        try {
            // Build conversation thread for context
            const thread = await buildConversationThread(tweet, this.client);
            const formattedConversation = thread
                .map(
                    (t) =>
                        `@${t.username} (${new Date(t.timestamp * 1000).toLocaleString()}): ${t.text}`
                )
                .join("\n\n");

            // Generate image descriptions if present
            const imageDescriptions = [];
            if (tweet.photos?.length > 0) {
                elizaLogger.log("Processing images in tweet for context");
                for (const photo of tweet.photos) {
                    const description = await this.runtime
                        .getService<IImageDescriptionService>(
                            ServiceType.IMAGE_DESCRIPTION
                        )
                        .describeImage(photo.url);
                    imageDescriptions.push(description);
                }
            }

            // Handle quoted tweet if present
            let quotedContent = "";
            if (tweet.quotedStatusId) {
                try {
                    const quotedTweet =
                        await this.client.twitterClient.getTweet(
                            tweet.quotedStatusId
                        );
                    if (quotedTweet) {
                        quotedContent = `\nQuoted Tweet from @${quotedTweet.username}:\n${quotedTweet.text}`;
                    }
                } catch (error) {
                    elizaLogger.error("Error fetching quoted tweet:", error);
                }
            }

            // Compose rich state with all context
            const enrichedState = await this.runtime.composeState(
                {
                    userId: this.runtime.agentId,
                    roomId: stringToUuid(
                        tweet.conversationId + "-" + this.runtime.agentId
                    ),
                    agentId: this.runtime.agentId,
                    content: { text: tweet.text, action: "" },
                },
                {
                    twitterUserName: this.twitterUsername,
                    currentPost: `From @${tweet.username}: ${tweet.text}`,
                    formattedConversation,
                    imageContext:
                        imageDescriptions.length > 0
                            ? `\nImages in Tweet:\n${imageDescriptions.map((desc, i) => `Image ${i + 1}: ${desc}`).join("\n")}`
                            : "",
                    quotedContent,
                }
            );

            // Generate and clean the reply content
            const replyText = await this.generateTweetContent(enrichedState, {
                template:
                    this.runtime.character.templates
                        ?.twitterMessageHandlerTemplate ||
                    twitterMessageHandlerTemplate,
            });

            if (!replyText) {
                elizaLogger.error("Failed to generate valid reply content");
                return;
            }

            if (this.isDryRun) {
                elizaLogger.info(
                    `Dry run: reply to tweet ${tweet.id} would have been: ${replyText}`
                );
                executedActions.push("reply (dry run)");
                return;
            }

            elizaLogger.debug("Final reply text to be sent:", replyText);

            // Send the tweet through request queue
            const result = await this.client.requestQueue.add(
                async () =>
                    await this.client.twitterClient.sendTweet(
                        replyText,
                        tweet.id
                    )
            );

            const body = await result.json();

            if (body?.data?.create_tweet?.tweet_results?.result) {
                elizaLogger.log("Successfully posted reply tweet");
                executedActions.push("reply");

                // Cache generation context for debugging
                await this.runtime.cacheManager.set(
                    `twitter/reply_generation_${tweet.id}.txt`,
                    `Context:\n${enrichedState}\n\nGenerated Reply:\n${replyText}`
                );
            } else {
                elizaLogger.error("Tweet reply creation failed:", body);
            }
        } catch (error) {
            elizaLogger.error("Error in handleTextOnlyReply:", error);
        }
    }

    async stop() {
        this.stopProcessingActions = true;
    }
}<|MERGE_RESOLUTION|>--- conflicted
+++ resolved
@@ -207,24 +207,13 @@
             this.runtime.getSetting("POST_IMMEDIATELY") !== ""
         ) {
             // Retrieve setting, default to false if not set or if the value is not "true"
-<<<<<<< HEAD
-            postImmediately = this.runtime.getSetting("POST_IMMEDIATELY") === "true" || false;
-
-=======
             postImmediately =
                 this.runtime.getSetting("POST_IMMEDIATELY") === "true" || false;
->>>>>>> 339ccc70
         }
 
         if (postImmediately) {
             await this.generateNewTweet();
         }
-<<<<<<< HEAD
-
-        // Add check for ENABLE_ACTION_PROCESSING before starting the loop
-        const enableActionProcessing =
-            this.runtime.getSetting("ENABLE_ACTION_PROCESSING") === "true" || false;
-=======
 
         // Only start tweet generation loop if not in dry run mode
         if (!this.isDryRun) {
@@ -238,7 +227,6 @@
         const enableActionProcessing = parseBooleanFromText(
             this.runtime.getSetting("ENABLE_ACTION_PROCESSING") ?? "false"
         );
->>>>>>> 339ccc70
 
         if (enableActionProcessing && !this.isDryRun) {
             processActionsLoop().catch((error) => {
@@ -258,17 +246,6 @@
                 );
             }
         }
-<<<<<<< HEAD
-        
-        generateNewTweetLoop();
-    }
-
-    constructor(client: ClientBase, runtime: IAgentRuntime) {
-        this.client = client;
-        this.runtime = runtime;
-        this.twitterUsername = runtime.getSetting("TWITTER_USERNAME");
-=======
->>>>>>> 339ccc70
     }
 
     /**
