import { ByteArray, formatEther, parseEther, type Hex } from "viem";
import {
    composeContext,
    generateObjectDeprecated,
    HandlerCallback,
    ModelClass,
    type IAgentRuntime,
    type Memory,
    type State,
} from "@ai16z/eliza";

import { initWalletProvider, WalletProvider } from "../providers/wallet";
import type { Transaction, TransferParams } from "../types";
import { transferTemplate } from "../templates";
<<<<<<< HEAD
import {
    composeContext,
    generateObjectDEPRECATED,
    HandlerCallback,
    ModelClass,
    type IAgentRuntime,
    type Memory,
    type State,
} from "@ai16z/eliza";
=======
>>>>>>> 105025a5

export { transferTemplate };
export class TransferAction {
    constructor(private walletProvider: WalletProvider) {}

    async transfer(params: TransferParams): Promise<Transaction> {
        console.log(
            `Transferring: ${params.amount} tokens to (${params.toAddress} on ${params.fromChain})`
        );

<<<<<<< HEAD
        if (!params.data) {
            params.data = "0x";
        }

        await this.walletProvider.switchChain(runtime, params.fromChain);
=======
        const walletClient = this.walletProvider.getWalletClient(
            params.fromChain
        );
>>>>>>> 105025a5

        try {
            const hash = await walletClient.sendTransaction({
                account: walletClient.account,
                to: params.toAddress,
                value: parseEther(params.amount),
                data: params.data as Hex,
                kzg: {
                    blobToKzgCommitment: function (blob: ByteArray): ByteArray {
                        throw new Error("Function not implemented.");
                    },
                    computeBlobKzgProof: function (
                        blob: ByteArray,
                        commitment: ByteArray
                    ): ByteArray {
                        throw new Error("Function not implemented.");
                    },
                },
                chain: undefined,
            });

            return {
                hash,
                from: walletClient.account.address,
                to: params.toAddress,
                value: parseEther(params.amount),
                data: params.data as Hex,
            };
        } catch (error) {
            throw new Error(`Transfer failed: ${error.message}`);
        }
    }
}

const buildTransferDetails = async (
    state: State,
    runtime: IAgentRuntime,
    wp: WalletProvider
): Promise<TransferParams> => {
    const context = composeContext({
        state,
        template: transferTemplate,
    });

    const chains = Object.keys(wp.chains);

    const contextWithChains = context.replace(
        "SUPPORTED_CHAINS",
        chains.toString()
    );

    const transferDetails = (await generateObjectDeprecated({
        runtime,
        context: contextWithChains,
        modelClass: ModelClass.SMALL,
    })) as TransferParams;

    const existingChain = wp.chains[transferDetails.fromChain];

    if (!existingChain) {
        throw new Error(
            "The chain " +
                transferDetails.fromChain +
                " not configured yet. Add the chain or choose one from configured: " +
                chains.toString()
        );
    }

    return transferDetails;
};

export const transferAction = {
    name: "transfer",
    description: "Transfer tokens between addresses on the same chain",
    handler: async (
        runtime: IAgentRuntime,
        message: Memory,
        state: State,
        options: any,
        callback?: HandlerCallback
    ) => {
<<<<<<< HEAD
        console.log("Transfer action handler called");
        const walletProvider = new WalletProvider(runtime);
        const action = new TransferAction(walletProvider);

        // Compose transfer context
        const transferContext = composeContext({
            state,
            template: transferTemplate,
        });

        // Generate transfer content
        const content = await generateObjectDEPRECATED({
            runtime,
            context: transferContext,
            modelClass: ModelClass.LARGE,
        });

        const paramOptions: TransferParams = {
            fromChain: content.fromChain,
            toAddress: content.toAddress,
            amount: content.amount,
            data: content.data,
        };

        try {
            const transferResp = await action.transfer(runtime, paramOptions);
            if (callback) {
                callback({
                    text: `Successfully transferred ${paramOptions.amount} tokens to ${paramOptions.toAddress}\nTransaction Hash: ${transferResp.hash}`,
                });
            }
=======
        try {
            const walletProvider = initWalletProvider(runtime);
            const action = new TransferAction(walletProvider);
            const transferDetails = await buildTransferDetails(
                state,
                runtime,
                walletProvider
            );
            const tx = await action.transfer(transferDetails);

            if (callback) {
                callback({
                    text: `Successfully transferred ${formatEther(tx.value)} tokens to ${tx.to}\nTransaction hash: ${tx.hash}\nChain: ${transferDetails.fromChain}`,
                    content: {
                        success: true,
                        hash: tx.hash,
                        amount: formatEther(tx.value),
                        recipient: tx.to,
                        chain: transferDetails.fromChain,
                    },
                });
            }

>>>>>>> 105025a5
            return true;
        } catch (error) {
            console.error("Error during token transfer:", error);
            if (callback) {
                callback({
                    text: `Error transferring tokens: ${error.message}`,
                    content: { error: error.message },
                });
            }
            return false;
        }
    },
    template: transferTemplate,
    validate: async (runtime: IAgentRuntime) => {
        const privateKey = runtime.getSetting("EVM_PRIVATE_KEY");
        return typeof privateKey === "string" && privateKey.startsWith("0x");
    },
    examples: [
        [
            {
                user: "assistant",
                content: {
                    text: "I'll help you transfer 1 ETH to 0x742d35Cc6634C0532925a3b844Bc454e4438f44e",
                    action: "SEND_TOKENS",
                },
            },
            {
                user: "user",
                content: {
                    text: "Transfer 1 ETH to 0x742d35Cc6634C0532925a3b844Bc454e4438f44e",
                    action: "SEND_TOKENS",
                },
            },
        ],
    ],
    similes: ["SEND_TOKENS", "TOKEN_TRANSFER", "MOVE_TOKENS"],
};<|MERGE_RESOLUTION|>--- conflicted
+++ resolved
@@ -12,7 +12,6 @@
 import { initWalletProvider, WalletProvider } from "../providers/wallet";
 import type { Transaction, TransferParams } from "../types";
 import { transferTemplate } from "../templates";
-<<<<<<< HEAD
 import {
     composeContext,
     generateObjectDEPRECATED,
@@ -22,8 +21,6 @@
     type Memory,
     type State,
 } from "@ai16z/eliza";
-=======
->>>>>>> 105025a5
 
 export { transferTemplate };
 export class TransferAction {
@@ -34,17 +31,11 @@
             `Transferring: ${params.amount} tokens to (${params.toAddress} on ${params.fromChain})`
         );
 
-<<<<<<< HEAD
         if (!params.data) {
             params.data = "0x";
         }
 
         await this.walletProvider.switchChain(runtime, params.fromChain);
-=======
-        const walletClient = this.walletProvider.getWalletClient(
-            params.fromChain
-        );
->>>>>>> 105025a5
 
         try {
             const hash = await walletClient.sendTransaction({
@@ -126,7 +117,6 @@
         options: any,
         callback?: HandlerCallback
     ) => {
-<<<<<<< HEAD
         console.log("Transfer action handler called");
         const walletProvider = new WalletProvider(runtime);
         const action = new TransferAction(walletProvider);
@@ -156,33 +146,15 @@
             if (callback) {
                 callback({
                     text: `Successfully transferred ${paramOptions.amount} tokens to ${paramOptions.toAddress}\nTransaction Hash: ${transferResp.hash}`,
-                });
-            }
-=======
-        try {
-            const walletProvider = initWalletProvider(runtime);
-            const action = new TransferAction(walletProvider);
-            const transferDetails = await buildTransferDetails(
-                state,
-                runtime,
-                walletProvider
-            );
-            const tx = await action.transfer(transferDetails);
-
-            if (callback) {
-                callback({
-                    text: `Successfully transferred ${formatEther(tx.value)} tokens to ${tx.to}\nTransaction hash: ${tx.hash}\nChain: ${transferDetails.fromChain}`,
                     content: {
                         success: true,
-                        hash: tx.hash,
-                        amount: formatEther(tx.value),
-                        recipient: tx.to,
-                        chain: transferDetails.fromChain,
+                        hash: transferResp.hash,
+                        amount: formatEther(transferResp.value),
+                        recipient: transferResp.to,
+                        chain: content.fromChain,
                     },
                 });
             }
-
->>>>>>> 105025a5
             return true;
         } catch (error) {
             console.error("Error during token transfer:", error);
